[package]
name = "seal"
version = "0.0.3"
edition = "2021"

[dependencies]
mlua = {version = "0.10.1", features = ["luau", "serialize"]}
chrono = "0.4.38"
regex = "1.11.1"
include_dir = { version = "0.7.4" }
ureq = { version = "3.0.0-rc2", features = ["json", "rustls", "gzip"] }
crossbeam-channel ={ version = "^0.5.13" }
<<<<<<< HEAD
serde_json_lenient = { version = "0.2.3", features = ["arbitrary_precision"] }
=======
libc = { version = "0.2" }
# serde_json = {version = "1.0", features = ["arbitrary_precision"]}
serde_json_lenient = { version = "0.2.3", features = ["arbitrary_precision", "preserve_order"] }
>>>>>>> 6009951e
base64 = { version = "0.13.0" }
serde_yaml = "0.9.21"
toml = "0.5.9"
serde-xml-rs = "0.5.1"
ring = "0.17.8"
rsa = "0.9.7"
rand = "0.8.5"
simple_crypt = "0.2.3"
hex = "0.4.3"
# crossterm = "0.28.1"

[profile.dev.package.num-bigint-dig]
opt-level = 3 # otherwise rsa keygen takes forever<|MERGE_RESOLUTION|>--- conflicted
+++ resolved
@@ -10,13 +10,7 @@
 include_dir = { version = "0.7.4" }
 ureq = { version = "3.0.0-rc2", features = ["json", "rustls", "gzip"] }
 crossbeam-channel ={ version = "^0.5.13" }
-<<<<<<< HEAD
-serde_json_lenient = { version = "0.2.3", features = ["arbitrary_precision"] }
-=======
-libc = { version = "0.2" }
-# serde_json = {version = "1.0", features = ["arbitrary_precision"]}
 serde_json_lenient = { version = "0.2.3", features = ["arbitrary_precision", "preserve_order"] }
->>>>>>> 6009951e
 base64 = { version = "0.13.0" }
 serde_yaml = "0.9.21"
 toml = "0.5.9"
@@ -26,7 +20,6 @@
 rand = "0.8.5"
 simple_crypt = "0.2.3"
 hex = "0.4.3"
-# crossterm = "0.28.1"
 
 [profile.dev.package.num-bigint-dig]
 opt-level = 3 # otherwise rsa keygen takes forever